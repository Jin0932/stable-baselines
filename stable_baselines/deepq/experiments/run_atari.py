--- conflicted
+++ resolved
@@ -37,12 +37,8 @@
 
     model = DQN(
         env=env,
-<<<<<<< HEAD
         policy=CnnPolicy,
         replay_buffer=replay_buffer,
-=======
-        policy=policy,
->>>>>>> 65d65833
         learning_rate=1e-4,
         buffer_size=10000,
         exploration_fraction=0.1,
