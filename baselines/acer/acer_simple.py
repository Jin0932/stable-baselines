import time

import numpy as np
import tensorflow as tf
from gym.spaces import Discrete, Box

from baselines import logger
from baselines.common import BaseRLModel, tf_util, SetVerbosity
from baselines.common.runners import AbstractEnvRunner
from baselines.acer.buffer import Buffer
from baselines.a2c.utils import batch_to_seq, seq_to_batch, Scheduler, find_trainable_variables, calc_entropy_softmax, \
    EpisodeStats, get_by_index, check_shape, avg_norm, gradient_add, q_explained_variance


def strip(var, n_envs, n_steps, flat=False):
    """
    Removes the last step in the batch

    :param var: (TensorFlow Tensor) The input Tensor
    :param n_envs: (int) The number of environments
    :param n_steps: (int) The number of steps to run for each environment
    :param flat: (bool) If the input Tensor is flat
    :return: (TensorFlow Tensor) the input tensor, without the last step in the batch
    """
    out_vars = batch_to_seq(var, n_envs, n_steps + 1, flat)
    return seq_to_batch(out_vars[:-1], flat)


def q_retrace(rewards, dones, q_i, values, rho_i, n_envs, n_steps, gamma):
    """
    Calculates the target Q-retrace

    :param rewards: ([TensorFlow Tensor]) The rewards
    :param dones: ([TensorFlow Tensor])
    :param q_i: ([TensorFlow Tensor]) The Q values for actions taken
    :param values: ([TensorFlow Tensor]) The output of the value functions
    :param rho_i: ([TensorFlow Tensor]) The importance weight for each action
    :param n_envs: (int) The number of environments
    :param n_steps: (int) The number of steps to run for each environment
    :param gamma: (float) The discount value
    :return: ([TensorFlow Tensor]) the target Q-retrace
    """
    rho_bar = batch_to_seq(tf.minimum(1.0, rho_i), n_envs, n_steps, True)  # list of len steps, shape [n_envs]
    reward_seq = batch_to_seq(rewards, n_envs, n_steps, True)  # list of len steps, shape [n_envs]
    done_seq = batch_to_seq(dones, n_envs, n_steps, True)  # list of len steps, shape [n_envs]
    q_is = batch_to_seq(q_i, n_envs, n_steps, True)
    value_sequence = batch_to_seq(values, n_envs, n_steps + 1, True)
    final_value = value_sequence[-1]
    qret = final_value
    qrets = []
    for i in range(n_steps - 1, -1, -1):
        check_shape([qret, done_seq[i], reward_seq[i], rho_bar[i], q_is[i], value_sequence[i]], [[n_envs]] * 6)
        qret = reward_seq[i] + gamma * qret * (1.0 - done_seq[i])
        qrets.append(qret)
        qret = (rho_bar[i] * (qret - q_is[i])) + value_sequence[i]
    qrets = qrets[::-1]
    qret = seq_to_batch(qrets, flat=True)
    return qret


<<<<<<< HEAD
class ACER(BaseRLModel):
    def __init__(self, policy, env, gamma=0.99, n_steps=20, nstack=4, num_procs=1, q_coef=0.5, ent_coef=0.01,
                 max_grad_norm=10, learning_rate=7e-4, lr_schedule='linear', rprop_alpha=0.99, rprop_epsilon=1e-5,
                 buffer_size=5000, replay_ratio=4, replay_start=1000, correction_term=10.0, trust_region=True,
                 alpha=0.99, delta=1, verbose=0, _init_setup_model=True):
=======
class Model(object):
    def __init__(self, policy, ob_space, ac_space, n_envs, n_steps, n_stack, num_procs, ent_coef, q_coef, gamma,
                 max_grad_norm, learning_rate, rprop_alpha, rprop_epsilon,
                 total_timesteps, lr_schedule, correction_term, trust_region, alpha, delta):
>>>>>>> 5f11927a
        """
        The ACER (Actor-Critic with Experience Replay) model class, https://arxiv.org/abs/1611.01224

        :param policy: (ActorCriticPolicy) The policy model to use (MLP, CNN, LSTM, ...)
        :param env: (Gym environment) The environment to learn from
        :param gamma: (float) The discount value
        :param n_steps: (int) The number of steps to run for each environment
        :param n_stack: (int) The number of stacked frames
        :param num_procs: (int) The number of threads for TensorFlow operations
        :param q_coef: (float) The weight for the loss on the Q value
        :param ent_coef: (float) The weight for the entropic loss
        :param max_grad_norm: (float) The clipping value for the maximum gradient
        :param learning_rate: (float) The initial learning rate for the RMS prop optimizer
         :param lr_schedule: (str) The type of scheduler for the learning rate update ('linear', 'constant',
                                 'double_linear_con', 'middle_drop' or 'double_middle_drop')
        :param rprop_epsilon: (float) RMS prop optimizer epsilon
        :param rprop_alpha: (float) RMS prop optimizer decay
        :param buffer_size: (int) The buffer size in number of steps
        :param replay_ratio: (float) The number of replay learning per on policy learning on average,
                                     using a poisson distribution
        :param replay_start: (int) The minimum number of steps in the buffer, before learning replay
        :param correction_term: (float) The correction term for the weights
        :param trust_region: (bool) Enable Trust region policy optimization loss
        :param alpha: (float) The decay rate for the Exponential moving average of the parameters
        :param delta: (float) trust region delta value
        :param verbose: (int) the verbosity level: 0 none, 1 training information, 2 tensorflow debug
        :param _init_setup_model: (bool) Whether or not to build the network at the creation of the instance
        """
        super(ACER, self).__init__(env=env, requires_vec_env=True, verbose=verbose)

        self.n_steps = n_steps
        self.replay_ratio = replay_ratio
        self.nstack = nstack
        self.buffer_size = buffer_size
        self.replay_start = replay_start
        self.policy = policy
        self.gamma = gamma
        self.alpha = alpha
        self.correction_term = correction_term
        self.q_coef = q_coef
        self.ent_coef = ent_coef
        self.trust_region = trust_region
        self.delta = delta
        self.max_grad_norm = max_grad_norm
        self.rprop_alpha = rprop_alpha
        self.rprop_epsilon = rprop_epsilon
        self.learning_rate = learning_rate
        self.lr_schedule = lr_schedule
        self.num_procs = num_procs

        self.graph = None
        self.sess = None
        self.action_ph = None
        self.done_ph = None
        self.reward_ph = None
        self.mu_ph = None
        self.learning_rate_ph = None
        self.params = None
        self.polyak_model = None
        self.learning_rate_schedule = None
        self.run_ops = None
        self.names_ops = None
        self.train_model = None
        self.step_model = None
        self.step = None
        self.proba_step = None
        self.initial_state = None
        self.n_act = None
        self.n_batch = None

        if _init_setup_model:
            self.setup_model()

    def setup_model(self):
        with SetVerbosity(self.verbose):

            if isinstance(self.action_space, Discrete):
                self.n_act = self.action_space.n
            else:
                self.n_act = self.action_space.shape[-1]

            self.n_batch = self.n_envs * self.n_steps

            self.graph = tf.Graph()
            with self.graph.as_default():
                self.sess = tf_util.make_session(num_cpu=self.num_procs, graph=self.graph)

                self.action_ph = tf.placeholder(tf.int32, [self.n_batch])  # actions
                self.done_ph = tf.placeholder(tf.float32, [self.n_batch])  # dones
                self.reward_ph = tf.placeholder(tf.float32, [self.n_batch])  # rewards, not returns
                self.mu_ph = tf.placeholder(tf.float32, [self.n_batch, self.n_act])  # mu's
                self.learning_rate_ph = tf.placeholder(tf.float32, [])
                eps = 1e-6

                step_model = self.policy(self.sess, self.observation_space, self.action_space, self.n_envs, 1,
                                         self.n_envs, n_stack=self.nstack, reuse=False)
                train_model = self.policy(self.sess, self.observation_space, self.action_space, self.n_envs,
                                          self.n_steps + 1, self.n_envs * (self.n_steps + 1), n_stack=self.nstack,
                                          reuse=True)

                self.params = find_trainable_variables("model")

                # create averaged model
                ema = tf.train.ExponentialMovingAverage(self.alpha)
                ema_apply_op = ema.apply(self.params)

                def custom_getter(getter, *args, **kwargs):
                    val = ema.average(getter(*args, **kwargs))
                    return val

                with tf.variable_scope("", custom_getter=custom_getter, reuse=True):
                    self.polyak_model = polyak_model = self.policy(self.sess, self.observation_space, self.action_space,
                                                                   self.n_envs, self.n_steps + 1,
                                                                   self.n_envs * (self.n_steps + 1),
                                                                   n_stack=self.nstack, reuse=True)

                # Notation: (var) = batch variable, (var)s = sequence variable,
                # (var)_i = variable index by action at step i
                # shape is [n_envs * (n_steps + 1)]
                value = tf.reduce_sum(train_model.policy_proba * train_model.q_value, axis=-1)

                # strip off last step
                # f is a distribution, chosen to be Gaussian distributions
                # with fixed diagonal covariance and mean \phi(x)
                # in the paper
                distribution_f, f_polyak, q_value = \
                    map(lambda variables: strip(variables, self.n_envs, self.n_steps),
                        [train_model.policy_proba, polyak_model.policy_proba, train_model.q_value])

                # Get pi and q values for actions taken
                f_i = get_by_index(distribution_f, self.action_ph)
                q_i = get_by_index(q_value, self.action_ph)

                # Compute ratios for importance truncation
                rho = distribution_f / (self.mu_ph + eps)
                rho_i = get_by_index(rho, self.action_ph)

                # Calculate Q_retrace targets
                qret = q_retrace(self.reward_ph, self.done_ph, q_i, value, rho_i, self.n_envs, self.n_steps, self.gamma)

                # Calculate losses
                # Entropy
                entropy = tf.reduce_mean(calc_entropy_softmax(distribution_f))

                # Policy Gradient loss, with truncated importance sampling & bias correction
                value = strip(value, self.n_envs, self.n_steps, True)
                check_shape([qret, value, rho_i, f_i], [[self.n_envs * self.n_steps]] * 4)
                check_shape([rho, distribution_f, q_value], [[self.n_envs * self.n_steps, self.n_act]] * 2)

                # Truncated importance sampling
                adv = qret - value
                log_f = tf.log(f_i + eps)
                gain_f = log_f * tf.stop_gradient(adv * tf.minimum(self.correction_term, rho_i))  # [n_envs * n_steps]
                loss_f = -tf.reduce_mean(gain_f)

                # Bias correction for the truncation
                adv_bc = (q_value - tf.reshape(value, [self.n_envs * self.n_steps, 1]))  # [n_envs * n_steps, n_act]
                log_f_bc = tf.log(distribution_f + eps)  # / (f_old + eps)
                check_shape([adv_bc, log_f_bc], [[self.n_envs * self.n_steps, self.n_act]] * 2)
                gain_bc = tf.reduce_sum(log_f_bc *
                                        tf.stop_gradient(
                                            adv_bc *
                                            tf.nn.relu(1.0 - (self.correction_term / (rho + eps))) *
                                            distribution_f),
                                        axis=1)
                # IMP: This is sum, as expectation wrt f
                loss_bc = -tf.reduce_mean(gain_bc)

                loss_policy = loss_f + loss_bc

                # Value/Q function loss, and explained variance
                check_shape([qret, q_i], [[self.n_envs * self.n_steps]] * 2)
                explained_variance = q_explained_variance(tf.reshape(q_i, [self.n_envs, self.n_steps]),
                                                          tf.reshape(qret, [self.n_envs, self.n_steps]))
                loss_q = tf.reduce_mean(tf.square(tf.stop_gradient(qret) - q_i) * 0.5)

                # Net loss
                check_shape([loss_policy, loss_q, entropy], [[]] * 3)
                loss = loss_policy + self.q_coef * loss_q - self.ent_coef * entropy

                norm_grads_q, norm_grads_policy, avg_norm_grads_f = None, None, None
                avg_norm_k, avg_norm_g, avg_norm_k_dot_g, avg_norm_adj = None, None, None, None
                if self.trust_region:
                    # [n_envs * n_steps, n_act]
                    grad = tf.gradients(- (loss_policy - self.ent_coef * entropy) * self.n_steps * self.n_envs,
                                        distribution_f)
                    # [n_envs * n_steps, n_act] # Directly computed gradient of KL divergence wrt f
                    kl_grad = - f_polyak / (distribution_f + eps)
                    k_dot_g = tf.reduce_sum(kl_grad * grad, axis=-1)
                    adj = tf.maximum(0.0, (tf.reduce_sum(kl_grad * grad, axis=-1) - self.delta) / (
                            tf.reduce_sum(tf.square(kl_grad), axis=-1) + eps))  # [n_envs * n_steps]

                    # Calculate stats (before doing adjustment) for logging.
                    avg_norm_k = avg_norm(kl_grad)
                    avg_norm_g = avg_norm(grad)
                    avg_norm_k_dot_g = tf.reduce_mean(tf.abs(k_dot_g))
                    avg_norm_adj = tf.reduce_mean(tf.abs(adj))

                    grad = grad - tf.reshape(adj, [self.n_envs * self.n_steps, 1]) * kl_grad
                    # These are turst region adjusted gradients wrt f ie statistics of policy pi
                    grads_f = -grad / (self.n_envs * self.n_steps)
                    grads_policy = tf.gradients(distribution_f, self.params, grads_f)
                    grads_q = tf.gradients(loss_q * self.q_coef, self.params)
                    grads = [gradient_add(g1, g2, param, verbose=self.verbose)
                             for (g1, g2, param) in zip(grads_policy, grads_q, self.params)]

                    avg_norm_grads_f = avg_norm(grads_f) * (self.n_steps * self.n_envs)
                    norm_grads_q = tf.global_norm(grads_q)
                    norm_grads_policy = tf.global_norm(grads_policy)
                else:
                    grads = tf.gradients(loss, self.params)

                norm_grads = None
                if self.max_grad_norm is not None:
                    grads, norm_grads = tf.clip_by_global_norm(grads, self.max_grad_norm)
                grads = list(zip(grads, self.params))
                trainer = tf.train.RMSPropOptimizer(learning_rate=self.learning_rate_ph, decay=self.rprop_alpha,
                                                    epsilon=self.rprop_epsilon)
                _opt_op = trainer.apply_gradients(grads)

                # so when you call _train, you first do the gradient step, then you apply ema
                with tf.control_dependencies([_opt_op]):
                    _train = tf.group(ema_apply_op)

                # Ops/Summaries to run, and their names for logging
                assert norm_grads is not None
                run_ops = [_train, loss, loss_q, entropy, loss_policy, loss_f, loss_bc, explained_variance, norm_grads]
                names_ops = ['loss', 'loss_q', 'entropy', 'loss_policy', 'loss_f', 'loss_bc', 'explained_variance',
                             'norm_grads']
                if self.trust_region:
                    self.run_ops = run_ops + [norm_grads_q, norm_grads_policy, avg_norm_grads_f, avg_norm_k, avg_norm_g,
                                              avg_norm_k_dot_g, avg_norm_adj]
                    self.names_ops = names_ops + ['norm_grads_q', 'norm_grads_policy', 'avg_norm_grads_f', 'avg_norm_k',
                                                  'avg_norm_g', 'avg_norm_k_dot_g', 'avg_norm_adj']

                self.train_model = train_model
                self.step_model = step_model
                self.step = step_model.step
                self.proba_step = step_model.proba_step
                self.initial_state = step_model.initial_state

                tf.global_variables_initializer().run(session=self.sess)

    def _train_step(self, obs, actions, rewards, dones, mus, states, masks, steps):
        """
        applies a training step to the model

        :param obs: ([float]) The input observations
        :param actions: ([float]) The actions taken
        :param rewards: ([float]) The rewards from the environment
        :param dones: ([bool]) Whether or not the episode is over (aligned with reward, used for reward calculation)
        :param mus: ([float]) The logits values
        :param states: ([float]) The states (used for reccurent policies)
        :param masks: ([bool]) Whether or not the episode is over (used for reccurent policies)
        :param steps: (int) the number of steps done so far
        :return: ([str], [float]) the list of update operation name, and the list of the results of the operations
        """
        cur_lr = self.learning_rate_schedule.value_steps(steps)
        td_map = {self.train_model.obs_ph: obs, self.polyak_model.obs_ph: obs, self.action_ph: actions,
                  self.reward_ph: rewards, self.done_ph: dones, self.mu_ph: mus, self.learning_rate_ph: cur_lr}

        if states is not None:
            td_map[self.train_model.states_ph] = states
            td_map[self.train_model.masks_ph] = masks
            td_map[self.polyak_model.states_ph] = states
            td_map[self.polyak_model.masks_ph] = masks

        return self.names_ops, self.sess.run(self.run_ops, td_map)[1:]  # strip off _train

    def learn(self, total_timesteps, callback=None, seed=None, log_interval=100):
        with SetVerbosity(self.verbose):
            self._setup_learn(seed)

            self.learning_rate_schedule = Scheduler(initial_value=self.learning_rate, n_values=total_timesteps,
                                                    schedule=self.lr_schedule)

            episode_stats = EpisodeStats(self.n_steps, self.n_envs)

            runner = _Runner(env=self.env, model=self, n_steps=self.n_steps, nstack=self.nstack)
            if self.replay_ratio > 0:
                buffer = Buffer(env=self.env, n_steps=self.n_steps, nstack=self.nstack, size=self.buffer_size)
            else:
                buffer = None

            t_start = time.time()

            # n_batch samples, 1 on_policy call and multiple off-policy calls
            for steps in range(0, total_timesteps, self.n_batch):
                enc_obs, obs, actions, rewards, mus, dones, masks = runner.run()
                episode_stats.feed(rewards, dones)

                if buffer is not None:
                    buffer.put(enc_obs, actions, rewards, mus, dones, masks)

                # reshape stuff correctly
                obs = obs.reshape(runner.batch_ob_shape)
                actions = actions.reshape([runner.n_batch])
                rewards = rewards.reshape([runner.n_batch])
                mus = mus.reshape([runner.n_batch, runner.n_act])
                dones = dones.reshape([runner.n_batch])
                masks = masks.reshape([runner.batch_ob_shape[0]])

                names_ops, values_ops = self._train_step(obs, actions, rewards, dones, mus, self.initial_state, masks,
                                                         steps)

                if callback is not None:
                    callback(locals(), globals())

                if self.verbose >= 1 and (int(steps / runner.n_batch) % log_interval == 0):
                    logger.record_tabular("total_timesteps", steps)
                    logger.record_tabular("fps", int(steps / (time.time() - t_start)))
                    # IMP: In EpisodicLife env, during training, we get done=True at each loss of life,
                    # not just at the terminal state. Thus, this is mean until end of life, not end of episode.
                    # For true episode rewards, see the monitor files in the log folder.
                    logger.record_tabular("mean_episode_length", episode_stats.mean_length())
                    logger.record_tabular("mean_episode_reward", episode_stats.mean_reward())
                    for name, val in zip(names_ops, values_ops):
                        logger.record_tabular(name, float(val))
                    logger.dump_tabular()

                if self.replay_ratio > 0 and buffer.has_atleast(self.replay_start):
                    samples_number = np.random.poisson(self.replay_ratio)
                    for _ in range(samples_number):
                        # get obs, actions, rewards, mus, dones from buffer.
                        obs, actions, rewards, mus, dones, masks = buffer.get()

                        # reshape stuff correctly
                        obs = obs.reshape(runner.batch_ob_shape)
                        actions = actions.reshape([runner.n_batch])
                        rewards = rewards.reshape([runner.n_batch])
                        mus = mus.reshape([runner.n_batch, runner.n_act])
                        dones = dones.reshape([runner.n_batch])
                        masks = masks.reshape([runner.batch_ob_shape[0]])

                        self._train_step(obs, actions, rewards, dones, mus, self.initial_state, masks, steps)

        return self

    def predict(self, observation, state=None, mask=None, stack=True):  # pylint: disable=W0221
        """
        Get the model's action from an observation

        :param observation: (numpy Number) the input observation
        :param state: (numpy Number) The last states (can be None, used in reccurent policies)
        :param mask: (numpy Number) The last masks (can be None, used in reccurent policies)
        :param stack: (bool) if the observation needs stacking, as opposed to already being stacked
        :return: (numpy Number, numpy Number) the model's action and the next state (used in reccurent policies)
        """
<<<<<<< HEAD
        if state is None:
            state = self.initial_state
        if mask is None:
            mask = [False for _ in range(self.n_envs)]

        # some trickery is required for stacking Discrete obs space
        if isinstance(self.observation_space, Discrete):
            obs_shape = (1, 1)
        elif isinstance(self.observation_space, Box):
            obs_shape = (1,) + self.observation_space.shape
        else:
            raise NotImplementedError("Error: ACER does not support input space of type {}".format(
                type(self.observation_space).__name__))

        # if the input need stacking, make an empty stack (as we dont know the order of prediction
        if stack:
            stacked_obs = np.zeros(obs_shape[:-1] + (obs_shape[-1] * self.nstack,))
            stacked_obs[..., -obs_shape[-1]:] = np.array(observation).reshape(obs_shape)[:]
        else:
            stacked_obs = np.array(observation).reshape(obs_shape[:-1] + (obs_shape[-1] * self.nstack,))

        actions, _, states, _ = self.step(stacked_obs, state, mask)
        return actions, states

    def action_probability(self, observation, state=None, mask=None, stack=True):  # pylint: disable=W0221
        """
        Get the model's action probability distribution from an observation

        :param observation: (numpy Number) the input observation
        :param state: (numpy Number) The last states (can be None, used in reccurent policies)
        :param mask: (numpy Number) The last masks (can be None, used in reccurent policies)
        :param stack: (bool) if the observation needs stacking, as opposed to already being stacked
        :return: (numpy Number) the model's action probability distribution
        """
        if state is None:
            state = self.initial_state
        if mask is None:
            mask = [False for _ in range(self.n_envs)]

        # some trickery is required for stacking Discrete obs space
        if isinstance(self.observation_space, Discrete):
            obs_shape = (1, 1)
        elif isinstance(self.observation_space, Box):
            obs_shape = (1,) + self.observation_space.shape
        else:
            raise NotImplementedError("Error: ACER does not support input space of type {}".format(
                type(self.observation_space).__name__))

        # if the input need stacking, make an empty stack (as we dont know the order of prediction
        if stack:
            stacked_obs = np.zeros(obs_shape[:-1] + (obs_shape[-1] * self.nstack,))
            stacked_obs[..., -obs_shape[-1]:] = np.array(observation).reshape(obs_shape)[:]
        else:
            stacked_obs = np.array(observation).reshape(obs_shape[:-1] + (obs_shape[-1] * self.nstack,))

        return self.proba_step(stacked_obs, state, mask)

    def save(self, save_path):
        data = {
            "gamma": self.gamma,
            "n_steps": self.n_steps,
            "nstack": self.nstack,
            "q_coef": self.q_coef,
            "ent_coef": self.ent_coef,
            "max_grad_norm": self.max_grad_norm,
            "learning_rate": self.learning_rate,
            "lr_schedule": self.lr_schedule,
            "rprop_alpha": self.rprop_alpha,
            "rprop_epsilon": self.rprop_epsilon,
            "replay_ratio": self.replay_ratio,
            "replay_start": self.replay_start,
            "verbose": self.verbose,
            "policy": self.policy,
            "observation_space": self.observation_space,
            "action_space": self.action_space,
            "n_envs": self.n_envs
        }

        params = self.sess.run(self.params)

        self._save_to_file(save_path, data=data, params=params)

    @classmethod
    def load(cls, load_path, env=None, **kwargs):
        data, params = cls._load_from_file(load_path)

        model = cls(policy=data["policy"], env=env, _init_setup_model=False)
        model.__dict__.update(data)
        model.__dict__.update(kwargs)
        model.set_env(env)
        model.setup_model()

        restores = []
        for param, loaded_p in zip(model.params, params):
            restores.append(param.assign(loaded_p))
        model.sess.run(restores)

        return model


class _Runner(AbstractEnvRunner):
    def __init__(self, env, model, n_steps, nstack):
=======
        config = tf.ConfigProto(allow_soft_placement=True,
                                intra_op_parallelism_threads=num_procs,
                                inter_op_parallelism_threads=num_procs)
        sess = tf.Session(config=config)
        n_act = ac_space.n
        n_batch = n_envs * n_steps

        action_ph = tf.placeholder(tf.int32, [n_batch])  # actions
        done_ph = tf.placeholder(tf.float32, [n_batch])  # dones
        reward_ph = tf.placeholder(tf.float32, [n_batch])  # rewards, not returns
        mu_ph = tf.placeholder(tf.float32, [n_batch, n_act])  # mu's
        learning_rate_ph = tf.placeholder(tf.float32, [])
        eps = 1e-6

        step_model = policy(sess, ob_space, ac_space, n_envs, 1, n_stack, reuse=False)
        train_model = policy(sess, ob_space, ac_space, n_envs, n_steps + 1, n_stack, reuse=True)

        params = find_trainable_variables("model")
        print("Params {}".format(len(params)))
        for var in params:
            print(var)

        # create polyak averaged model
        ema = tf.train.ExponentialMovingAverage(alpha)
        ema_apply_op = ema.apply(params)

        def custom_getter(getter, *args, **kwargs):
            val = ema.average(getter(*args, **kwargs))
            print(val.name)
            return val

        with tf.variable_scope("", custom_getter=custom_getter, reuse=True):
            polyak_model = policy(sess, ob_space, ac_space, n_envs, n_steps + 1, n_stack, reuse=True)

        # Notation: (var) = batch variable, (var)s = sequence variable, (var)_i = variable index by action at step i
        value = tf.reduce_sum(train_model.policy * train_model.q_value, axis=-1)  # shape is [n_envs * (n_steps + 1)]

        # strip off last step
        # f is a distribution, chosen to be Gaussian distributions
        # with fixed diagonal covariance and mean \phi(x)
        # in the paper
        distribution_f, f_polyak, q_value = map(lambda variables: strip(variables, n_envs, n_steps),
                                                [train_model.policy, polyak_model.policy, train_model.q_value])
        # Get pi and q values for actions taken
        f_i = get_by_index(distribution_f, action_ph)
        q_i = get_by_index(q_value, action_ph)

        # Compute ratios for importance truncation
        rho = distribution_f / (mu_ph + eps)
        rho_i = get_by_index(rho, action_ph)

        # Calculate Q_retrace targets
        qret = q_retrace(reward_ph, done_ph, q_i, value, rho_i, n_envs, n_steps, gamma)

        # Calculate losses
        # Entropy
        entropy = tf.reduce_mean(calc_entropy_softmax(distribution_f))

        # Policy Gradient loss, with truncated importance sampling & bias correction
        value = strip(value, n_envs, n_steps, True)
        check_shape([qret, value, rho_i, f_i], [[n_envs * n_steps]] * 4)
        check_shape([rho, distribution_f, q_value], [[n_envs * n_steps, n_act]] * 2)

        # Truncated importance sampling
        adv = qret - value
        log_f = tf.log(f_i + eps)
        gain_f = log_f * tf.stop_gradient(adv * tf.minimum(correction_term, rho_i))  # [n_envs * n_steps]
        loss_f = -tf.reduce_mean(gain_f)

        # Bias correction for the truncation
        adv_bc = (q_value - tf.reshape(value, [n_envs * n_steps, 1]))  # [n_envs * n_steps, n_act]
        log_f_bc = tf.log(distribution_f + eps)  # / (f_old + eps)
        check_shape([adv_bc, log_f_bc], [[n_envs * n_steps, n_act]] * 2)
        gain_bc = tf.reduce_sum(log_f_bc *
                                tf.stop_gradient(
                                    adv_bc * tf.nn.relu(1.0 - (correction_term / (rho + eps))) * distribution_f),
                                axis=1)
        # IMP: This is sum, as expectation wrt f
        loss_bc = -tf.reduce_mean(gain_bc)

        loss_policy = loss_f + loss_bc

        # Value/Q function loss, and explained variance
        check_shape([qret, q_i], [[n_envs * n_steps]] * 2)
        explained_variance = q_explained_variance(tf.reshape(q_i, [n_envs, n_steps]),
                                                  tf.reshape(qret, [n_envs, n_steps]))
        loss_q = tf.reduce_mean(tf.square(tf.stop_gradient(qret) - q_i) * 0.5)

        # Net loss
        check_shape([loss_policy, loss_q, entropy], [[]] * 3)
        loss = loss_policy + q_coef * loss_q - ent_coef * entropy

        if trust_region:
            # [n_envs * n_steps, n_act]
            grad = tf.gradients(- (loss_policy - ent_coef * entropy) * n_steps * n_envs, distribution_f)
            # [n_envs * n_steps, n_act] # Directly computed gradient of KL divergence wrt f
            kl_grad = - f_polyak / (distribution_f + eps)
            k_dot_g = tf.reduce_sum(kl_grad * grad, axis=-1)
            adj = tf.maximum(0.0, (tf.reduce_sum(kl_grad * grad, axis=-1) - delta) / (
                    tf.reduce_sum(tf.square(kl_grad), axis=-1) + eps))  # [n_envs * n_steps]

            # Calculate stats (before doing adjustment) for logging.
            avg_norm_k = avg_norm(kl_grad)
            avg_norm_g = avg_norm(grad)
            avg_norm_k_dot_g = tf.reduce_mean(tf.abs(k_dot_g))
            avg_norm_adj = tf.reduce_mean(tf.abs(adj))

            grad = grad - tf.reshape(adj, [n_envs * n_steps, 1]) * kl_grad
            grads_f = -grad / (
                    n_envs * n_steps)  # These are turst region adjusted gradients wrt f ie statistics of policy pi
            grads_policy = tf.gradients(distribution_f, params, grads_f)
            grads_q = tf.gradients(loss_q * q_coef, params)
            grads = [gradient_add(g1, g2, param) for (g1, g2, param) in zip(grads_policy, grads_q, params)]

            avg_norm_grads_f = avg_norm(grads_f) * (n_steps * n_envs)
            norm_grads_q = tf.global_norm(grads_q)
            norm_grads_policy = tf.global_norm(grads_policy)
        else:
            grads = tf.gradients(loss, params)

        if max_grad_norm is not None:
            grads, norm_grads = tf.clip_by_global_norm(grads, max_grad_norm)
        grads = list(zip(grads, params))
        trainer = tf.train.RMSPropOptimizer(learning_rate=learning_rate_ph, decay=rprop_alpha, epsilon=rprop_epsilon)
        _opt_op = trainer.apply_gradients(grads)

        # so when you call _train, you first do the gradient step, then you apply ema
        with tf.control_dependencies([_opt_op]):
            _train = tf.group(ema_apply_op)

        learning_rate = Scheduler(initial_value=learning_rate, n_values=total_timesteps, schedule=lr_schedule)

        # Ops/Summaries to run, and their names for logging
        run_ops = [_train, loss, loss_q, entropy, loss_policy, loss_f, loss_bc, explained_variance, norm_grads]
        names_ops = ['loss', 'loss_q', 'entropy', 'loss_policy', 'loss_f', 'loss_bc', 'explained_variance',
                     'norm_grads']
        if trust_region:
            run_ops = run_ops + [norm_grads_q, norm_grads_policy, avg_norm_grads_f, avg_norm_k, avg_norm_g,
                                 avg_norm_k_dot_g,
                                 avg_norm_adj]
            names_ops = names_ops + ['norm_grads_q', 'norm_grads_policy', 'avg_norm_grads_f', 'avg_norm_k',
                                     'avg_norm_g',
                                     'avg_norm_k_dot_g', 'avg_norm_adj']

        def train(obs, actions, rewards, dones, mus, states, masks, steps):
            cur_lr = learning_rate.value_steps(steps)
            td_map = {train_model.obs_ph: obs, polyak_model.obs_ph: obs, action_ph: actions, reward_ph: rewards,
                      done_ph: dones, mu_ph: mus, learning_rate_ph: cur_lr}

            if len(states) != 0:
                td_map[train_model.states_ph] = states
                td_map[train_model.masks_ph] = masks
                td_map[polyak_model.states_ph] = states
                td_map[polyak_model.masks_ph] = masks

            return names_ops, sess.run(run_ops, td_map)[1:]  # strip off _train

        def save(save_path):
            session_params = sess.run(params)
            make_path(os.path.dirname(save_path))
            joblib.dump(session_params, save_path)

        self.train = train
        self.save = save
        self.train_model = train_model
        self.step_model = step_model
        self.step = step_model.step
        self.initial_state = step_model.initial_state
        tf.global_variables_initializer().run(session=sess)


class Runner(AbstractEnvRunner):
    def __init__(self, env, model, n_steps, n_stack):
>>>>>>> 5f11927a
        """
        A runner to learn the policy of an environment for a model

        :param env: (Gym environment) The environment to learn from
        :param model: (Model) The model to learn
        :param n_steps: (int) The number of steps to run for each environment
        :param n_stack: (int) The number of stacked frames
        """
<<<<<<< HEAD

        super(_Runner, self).__init__(env=env, model=model, n_steps=n_steps)
        self.env = env
        self.nstack = nstack
        self.model = model
=======
        super().__init__(env=env, model=model, n_steps=n_steps)
        self.n_stack = n_stack
        obs_height, obs_width, obs_num_channels = env.observation_space.shape
        self.num_channels = obs_num_channels  # obs_num_channels = 1 for atari, but just in case
>>>>>>> 5f11927a
        self.n_env = n_env = env.num_envs
        if isinstance(env.action_space, Discrete):
            self.n_act = env.action_space.n
        else:
            self.n_act = env.action_space.shape[-1]
        self.n_batch = n_env * n_steps
<<<<<<< HEAD

        if len(env.observation_space.shape) > 1:
            self.raw_pixels = True
            obs_height, obs_width, obs_num_channels = env.observation_space.shape
            self.batch_ob_shape = (n_env * (n_steps + 1), obs_height, obs_width, obs_num_channels * nstack)
            self.obs_dtype = np.uint8
            self.obs = np.zeros((n_env, obs_height, obs_width, obs_num_channels * nstack), dtype=self.obs_dtype)
            self.num_channels = obs_num_channels
        else:
            if len(env.observation_space.shape) == 1:
                self.obs_dim = env.observation_space.shape[0]
            else:
                self.obs_dim = 1
            self.raw_pixels = False
            self.batch_ob_shape = (n_env * (n_steps + 1), self.obs_dim * nstack)
            self.obs_dtype = np.float32
            self.obs = np.zeros((n_env, self.obs_dim * nstack), dtype=self.obs_dtype)

=======
        self.batch_ob_shape = (n_env * (n_steps + 1), obs_height, obs_width, obs_num_channels * n_stack)
        self.obs = np.zeros((n_env, obs_height, obs_width, obs_num_channels * n_stack), dtype=np.uint8)
>>>>>>> 5f11927a
        obs = env.reset()
        self.update_obs(obs)
        self.n_steps = n_steps
        self.states = model.initial_state
        self.dones = [False for _ in range(n_env)]

    def update_obs(self, obs, dones=None):
        """
        Update the observation for rolling observation with stacking

        :param obs: ([int] or [float]) The input observation
        :param dones: ([bool])
        """
        if self.raw_pixels:
            if dones is not None:
                self.obs *= (1 - dones.astype(np.uint8))[:, None, None, None]
            self.obs = np.roll(self.obs, shift=-self.num_channels, axis=3)
            self.obs[:, :, :, -self.num_channels:] = obs[:, :, :, :]
        else:
            if dones is not None:
                self.obs *= (1 - dones.astype(np.uint8))[:, None]
            self.obs = np.roll(self.obs, shift=-self.obs_dim, axis=1)
            self.obs[:, -self.obs_dim:] = obs[:]

    def run(self):
        """
        Run a step leaning of the model

        :return: ([float], [float], [float], [float], [float], [bool], [float])
                 encoded observation, observations, actions, rewards, mus, dones, masks
        """
<<<<<<< HEAD
        if self.raw_pixels:
            enc_obs = np.split(self.obs, self.nstack, axis=3)  # so now list of obs steps
        else:
            enc_obs = np.split(self.obs, self.nstack, axis=1)  # so now list of obs steps
=======
        enc_obs = np.split(self.obs, self.n_stack, axis=3)  # so now list of obs steps
>>>>>>> 5f11927a
        mb_obs, mb_actions, mb_mus, mb_dones, mb_rewards = [], [], [], [], []
        for _ in range(self.n_steps):
            actions, _, states, _ = self.model.step(self.obs, self.states, self.dones)
            mus = self.model.proba_step(self.obs, self.states, self.dones)
            mb_obs.append(np.copy(self.obs))
            mb_actions.append(actions)
            mb_mus.append(mus)
            mb_dones.append(self.dones)
            obs, rewards, dones, _ = self.env.step(actions)
            # states information for statefull models like LSTM
            self.states = states
            self.dones = dones
            self.update_obs(obs, dones)
            mb_rewards.append(rewards)
            enc_obs.append(obs)
        mb_obs.append(np.copy(self.obs))
        mb_dones.append(self.dones)

        enc_obs = np.asarray(enc_obs, dtype=self.obs_dtype).swapaxes(1, 0)
        mb_obs = np.asarray(mb_obs, dtype=self.obs_dtype).swapaxes(1, 0)
        mb_actions = np.asarray(mb_actions, dtype=np.int32).swapaxes(1, 0)
        mb_rewards = np.asarray(mb_rewards, dtype=np.float32).swapaxes(1, 0)
        mb_mus = np.asarray(mb_mus, dtype=np.float32).swapaxes(1, 0)
        mb_dones = np.asarray(mb_dones, dtype=np.bool).swapaxes(1, 0)

        mb_masks = mb_dones  # Used for statefull models like LSTM's to mask state when done
        mb_dones = mb_dones[:, 1:]  # Used for calculating returns. The dones array is now aligned with rewards

        # shapes are now [nenv, nsteps, []]
        # When pulling from buffer, arrays will now be reshaped in place, preventing a deep copy.

<<<<<<< HEAD
        return enc_obs, mb_obs, mb_actions, mb_rewards, mb_mus, mb_dones, mb_masks
=======
        return enc_obs, mb_obs, mb_actions, mb_rewards, mb_mus, mb_dones, mb_masks


class Acer(object):
    def __init__(self, runner, model, buffer, log_interval):
        """
        Wrapper for the ACER model object

        :param runner: (AbstractEnvRunner) The runner to learn the policy of an environment for a model
        :param model: (Model) The model to learn
        :param buffer: (Buffer) The observation buffer
        :param log_interval: (int) The number of timesteps before logging.
        """
        super(Acer, self).__init__()
        self.runner = runner
        self.model = model
        self.buffer = buffer
        self.log_interval = log_interval
        self.t_start = None
        self.episode_stats = EpisodeStats(runner.n_steps, runner.n_env)
        self.steps = None

    def call(self, on_policy):
        """
        Call a step with ACER

        :param on_policy: (bool) To step on policy and not on buffer
        """
        runner, model, buffer, steps = self.runner, self.model, self.buffer, self.steps
        if on_policy:
            enc_obs, obs, actions, rewards, mus, dones, masks = runner.run()
            self.episode_stats.feed(rewards, dones)
            if buffer is not None:
                buffer.put(enc_obs, actions, rewards, mus, dones, masks)
        else:
            # get obs, actions, rewards, mus, dones from buffer.
            obs, actions, rewards, mus, dones, masks = buffer.get()

        # reshape stuff correctly
        obs = obs.reshape(runner.batch_ob_shape)
        actions = actions.reshape([runner.n_batch])
        rewards = rewards.reshape([runner.n_batch])
        mus = mus.reshape([runner.n_batch, runner.n_act])
        dones = dones.reshape([runner.n_batch])
        masks = masks.reshape([runner.batch_ob_shape[0]])

        names_ops, values_ops = model.train(obs, actions, rewards, dones, mus, model.initial_state, masks, steps)

        if on_policy and (int(steps / runner.n_batch) % self.log_interval == 0):
            logger.record_tabular("total_timesteps", steps)
            logger.record_tabular("fps", int(steps / (time.time() - self.t_start)))
            # IMP: In EpisodicLife env, during training, we get done=True at each loss of life,
            # not just at the terminal state. Thus, this is mean until end of life, not end of episode.
            # For true episode rewards, see the monitor files in the log folder.
            logger.record_tabular("mean_episode_length", self.episode_stats.mean_length())
            logger.record_tabular("mean_episode_reward", self.episode_stats.mean_reward())
            for name, val in zip(names_ops, values_ops):
                logger.record_tabular(name, float(val))
            logger.dump_tabular()


def learn(policy, env, seed, n_steps=20, n_stack=4, total_timesteps=int(80e6),
          q_coef=0.5, ent_coef=0.01,
          max_grad_norm=10, learning_rate=7e-4, lr_schedule='linear',
          rprop_epsilon=1e-5, rprop_alpha=0.99, gamma=0.99,
          log_interval=100, buffer_size=50000, replay_ratio=4,
          replay_start=10000, correction_term=10.0,
          trust_region=True, alpha=0.99, delta=1):
    """
    Train an ACER model.

    :param policy: (ACERPolicy) The policy model to use (MLP, CNN, LSTM, ...)
    :param env: (Gym environment) The environment to learn from
    :param seed: (int) The initial seed for training
    :param n_steps: (int) The number of steps to run for each environment
    :param n_stack: (int) The number of stacked frames
    :param total_timesteps: (int) The total number of samples
    :param q_coef: (float) Q function coefficient for the loss calculation
    :param ent_coef: (float) Entropy coefficient for the loss caculation
    :param max_grad_norm: (float) The maximum value for the gradient clipping
    :param learning_rate: (float) The learning rate
    :param lr_schedule: (str) The type of scheduler for the learning rate update ('linear', 'constant',
                                 'double_linear_con', 'middle_drop' or 'double_middle_drop')
    :param rprop_epsilon: (float) RMS prop optimizer epsilon
    :param rprop_alpha: (float) RMS prop optimizer decay
    :param gamma: (float) Discount factor
    :param log_interval: (int) The number of timesteps before logging.
    :param buffer_size: (int) The buffer size in number of steps
    :param replay_ratio: (float) The number of replay learning per on policy learning on average,
                                 using a poisson distribution
    :param replay_start: (int) The minimum number of steps in the buffer, before learning replay
    :param correction_term: (float) The correction term for the weights
    :param trust_region: (bool) Enable Trust region policy optimization loss
    :param alpha: (float) The decay rate for the Exponential moving average of the parameters
    :param delta: (float) trust region delta value
    """
    print("Running Acer Simple")
    print(locals())
    set_global_seeds(seed)

    n_envs = env.num_envs
    ob_space = env.observation_space
    ac_space = env.action_space
    num_procs = len(env.remotes)  # HACK
    model = Model(policy=policy, ob_space=ob_space, ac_space=ac_space, n_envs=n_envs, n_steps=n_steps, n_stack=n_stack,
                  num_procs=num_procs, ent_coef=ent_coef, q_coef=q_coef, gamma=gamma,
                  max_grad_norm=max_grad_norm, learning_rate=learning_rate, rprop_alpha=rprop_alpha,
                  rprop_epsilon=rprop_epsilon,
                  total_timesteps=total_timesteps, lr_schedule=lr_schedule, correction_term=correction_term,
                  trust_region=trust_region, alpha=alpha, delta=delta)

    runner = Runner(env=env, model=model, n_steps=n_steps, n_stack=n_stack)
    if replay_ratio > 0:
        buffer = Buffer(env=env, n_steps=n_steps, n_stack=n_stack, size=buffer_size)
    else:
        buffer = None
    n_batch = n_envs * n_steps
    acer = Acer(runner, model, buffer, log_interval)
    acer.t_start = time.time()
    for acer.steps in range(0, total_timesteps,
                            n_batch):  # n_batch samples, 1 on_policy call and multiple off-policy calls
        acer.call(on_policy=True)
        if replay_ratio > 0 and buffer.has_atleast(replay_start):
            samples_number = np.random.poisson(replay_ratio)
            for _ in range(samples_number):
                acer.call(on_policy=False)  # no simulation steps in this

    env.close()
>>>>>>> 5f11927a
<|MERGE_RESOLUTION|>--- conflicted
+++ resolved
@@ -58,18 +58,11 @@
     return qret
 
 
-<<<<<<< HEAD
 class ACER(BaseRLModel):
-    def __init__(self, policy, env, gamma=0.99, n_steps=20, nstack=4, num_procs=1, q_coef=0.5, ent_coef=0.01,
+    def __init__(self, policy, env, gamma=0.99, n_steps=20, n_stack=4, num_procs=1, q_coef=0.5, ent_coef=0.01,
                  max_grad_norm=10, learning_rate=7e-4, lr_schedule='linear', rprop_alpha=0.99, rprop_epsilon=1e-5,
                  buffer_size=5000, replay_ratio=4, replay_start=1000, correction_term=10.0, trust_region=True,
                  alpha=0.99, delta=1, verbose=0, _init_setup_model=True):
-=======
-class Model(object):
-    def __init__(self, policy, ob_space, ac_space, n_envs, n_steps, n_stack, num_procs, ent_coef, q_coef, gamma,
-                 max_grad_norm, learning_rate, rprop_alpha, rprop_epsilon,
-                 total_timesteps, lr_schedule, correction_term, trust_region, alpha, delta):
->>>>>>> 5f11927a
         """
         The ACER (Actor-Critic with Experience Replay) model class, https://arxiv.org/abs/1611.01224
 
@@ -102,7 +95,7 @@
 
         self.n_steps = n_steps
         self.replay_ratio = replay_ratio
-        self.nstack = nstack
+        self.n_stack = n_stack
         self.buffer_size = buffer_size
         self.replay_start = replay_start
         self.policy = policy
@@ -165,9 +158,9 @@
                 eps = 1e-6
 
                 step_model = self.policy(self.sess, self.observation_space, self.action_space, self.n_envs, 1,
-                                         self.n_envs, n_stack=self.nstack, reuse=False)
+                                         self.n_envs, n_stack=self.n_stack, reuse=False)
                 train_model = self.policy(self.sess, self.observation_space, self.action_space, self.n_envs,
-                                          self.n_steps + 1, self.n_envs * (self.n_steps + 1), n_stack=self.nstack,
+                                          self.n_steps + 1, self.n_envs * (self.n_steps + 1), n_stack=self.n_stack,
                                           reuse=True)
 
                 self.params = find_trainable_variables("model")
@@ -184,7 +177,7 @@
                     self.polyak_model = polyak_model = self.policy(self.sess, self.observation_space, self.action_space,
                                                                    self.n_envs, self.n_steps + 1,
                                                                    self.n_envs * (self.n_steps + 1),
-                                                                   n_stack=self.nstack, reuse=True)
+                                                                   n_stack=self.n_stack, reuse=True)
 
                 # Notation: (var) = batch variable, (var)s = sequence variable,
                 # (var)_i = variable index by action at step i
@@ -348,9 +341,9 @@
 
             episode_stats = EpisodeStats(self.n_steps, self.n_envs)
 
-            runner = _Runner(env=self.env, model=self, n_steps=self.n_steps, nstack=self.nstack)
+            runner = _Runner(env=self.env, model=self, n_steps=self.n_steps, n_stack=self.n_stack)
             if self.replay_ratio > 0:
-                buffer = Buffer(env=self.env, n_steps=self.n_steps, nstack=self.nstack, size=self.buffer_size)
+                buffer = Buffer(env=self.env, n_steps=self.n_steps, n_stack=self.n_stack, size=self.buffer_size)
             else:
                 buffer = None
 
@@ -418,7 +411,6 @@
         :param stack: (bool) if the observation needs stacking, as opposed to already being stacked
         :return: (numpy Number, numpy Number) the model's action and the next state (used in reccurent policies)
         """
-<<<<<<< HEAD
         if state is None:
             state = self.initial_state
         if mask is None:
@@ -435,10 +427,10 @@
 
         # if the input need stacking, make an empty stack (as we dont know the order of prediction
         if stack:
-            stacked_obs = np.zeros(obs_shape[:-1] + (obs_shape[-1] * self.nstack,))
+            stacked_obs = np.zeros(obs_shape[:-1] + (obs_shape[-1] * self.n_stack,))
             stacked_obs[..., -obs_shape[-1]:] = np.array(observation).reshape(obs_shape)[:]
         else:
-            stacked_obs = np.array(observation).reshape(obs_shape[:-1] + (obs_shape[-1] * self.nstack,))
+            stacked_obs = np.array(observation).reshape(obs_shape[:-1] + (obs_shape[-1] * self.n_stack,))
 
         actions, _, states, _ = self.step(stacked_obs, state, mask)
         return actions, states
@@ -469,10 +461,10 @@
 
         # if the input need stacking, make an empty stack (as we dont know the order of prediction
         if stack:
-            stacked_obs = np.zeros(obs_shape[:-1] + (obs_shape[-1] * self.nstack,))
+            stacked_obs = np.zeros(obs_shape[:-1] + (obs_shape[-1] * self.n_stack,))
             stacked_obs[..., -obs_shape[-1]:] = np.array(observation).reshape(obs_shape)[:]
         else:
-            stacked_obs = np.array(observation).reshape(obs_shape[:-1] + (obs_shape[-1] * self.nstack,))
+            stacked_obs = np.array(observation).reshape(obs_shape[:-1] + (obs_shape[-1] * self.n_stack,))
 
         return self.proba_step(stacked_obs, state, mask)
 
@@ -480,7 +472,7 @@
         data = {
             "gamma": self.gamma,
             "n_steps": self.n_steps,
-            "nstack": self.nstack,
+            "n_stack": self.n_stack,
             "q_coef": self.q_coef,
             "ent_coef": self.ent_coef,
             "max_grad_norm": self.max_grad_norm,
@@ -520,182 +512,7 @@
 
 
 class _Runner(AbstractEnvRunner):
-    def __init__(self, env, model, n_steps, nstack):
-=======
-        config = tf.ConfigProto(allow_soft_placement=True,
-                                intra_op_parallelism_threads=num_procs,
-                                inter_op_parallelism_threads=num_procs)
-        sess = tf.Session(config=config)
-        n_act = ac_space.n
-        n_batch = n_envs * n_steps
-
-        action_ph = tf.placeholder(tf.int32, [n_batch])  # actions
-        done_ph = tf.placeholder(tf.float32, [n_batch])  # dones
-        reward_ph = tf.placeholder(tf.float32, [n_batch])  # rewards, not returns
-        mu_ph = tf.placeholder(tf.float32, [n_batch, n_act])  # mu's
-        learning_rate_ph = tf.placeholder(tf.float32, [])
-        eps = 1e-6
-
-        step_model = policy(sess, ob_space, ac_space, n_envs, 1, n_stack, reuse=False)
-        train_model = policy(sess, ob_space, ac_space, n_envs, n_steps + 1, n_stack, reuse=True)
-
-        params = find_trainable_variables("model")
-        print("Params {}".format(len(params)))
-        for var in params:
-            print(var)
-
-        # create polyak averaged model
-        ema = tf.train.ExponentialMovingAverage(alpha)
-        ema_apply_op = ema.apply(params)
-
-        def custom_getter(getter, *args, **kwargs):
-            val = ema.average(getter(*args, **kwargs))
-            print(val.name)
-            return val
-
-        with tf.variable_scope("", custom_getter=custom_getter, reuse=True):
-            polyak_model = policy(sess, ob_space, ac_space, n_envs, n_steps + 1, n_stack, reuse=True)
-
-        # Notation: (var) = batch variable, (var)s = sequence variable, (var)_i = variable index by action at step i
-        value = tf.reduce_sum(train_model.policy * train_model.q_value, axis=-1)  # shape is [n_envs * (n_steps + 1)]
-
-        # strip off last step
-        # f is a distribution, chosen to be Gaussian distributions
-        # with fixed diagonal covariance and mean \phi(x)
-        # in the paper
-        distribution_f, f_polyak, q_value = map(lambda variables: strip(variables, n_envs, n_steps),
-                                                [train_model.policy, polyak_model.policy, train_model.q_value])
-        # Get pi and q values for actions taken
-        f_i = get_by_index(distribution_f, action_ph)
-        q_i = get_by_index(q_value, action_ph)
-
-        # Compute ratios for importance truncation
-        rho = distribution_f / (mu_ph + eps)
-        rho_i = get_by_index(rho, action_ph)
-
-        # Calculate Q_retrace targets
-        qret = q_retrace(reward_ph, done_ph, q_i, value, rho_i, n_envs, n_steps, gamma)
-
-        # Calculate losses
-        # Entropy
-        entropy = tf.reduce_mean(calc_entropy_softmax(distribution_f))
-
-        # Policy Gradient loss, with truncated importance sampling & bias correction
-        value = strip(value, n_envs, n_steps, True)
-        check_shape([qret, value, rho_i, f_i], [[n_envs * n_steps]] * 4)
-        check_shape([rho, distribution_f, q_value], [[n_envs * n_steps, n_act]] * 2)
-
-        # Truncated importance sampling
-        adv = qret - value
-        log_f = tf.log(f_i + eps)
-        gain_f = log_f * tf.stop_gradient(adv * tf.minimum(correction_term, rho_i))  # [n_envs * n_steps]
-        loss_f = -tf.reduce_mean(gain_f)
-
-        # Bias correction for the truncation
-        adv_bc = (q_value - tf.reshape(value, [n_envs * n_steps, 1]))  # [n_envs * n_steps, n_act]
-        log_f_bc = tf.log(distribution_f + eps)  # / (f_old + eps)
-        check_shape([adv_bc, log_f_bc], [[n_envs * n_steps, n_act]] * 2)
-        gain_bc = tf.reduce_sum(log_f_bc *
-                                tf.stop_gradient(
-                                    adv_bc * tf.nn.relu(1.0 - (correction_term / (rho + eps))) * distribution_f),
-                                axis=1)
-        # IMP: This is sum, as expectation wrt f
-        loss_bc = -tf.reduce_mean(gain_bc)
-
-        loss_policy = loss_f + loss_bc
-
-        # Value/Q function loss, and explained variance
-        check_shape([qret, q_i], [[n_envs * n_steps]] * 2)
-        explained_variance = q_explained_variance(tf.reshape(q_i, [n_envs, n_steps]),
-                                                  tf.reshape(qret, [n_envs, n_steps]))
-        loss_q = tf.reduce_mean(tf.square(tf.stop_gradient(qret) - q_i) * 0.5)
-
-        # Net loss
-        check_shape([loss_policy, loss_q, entropy], [[]] * 3)
-        loss = loss_policy + q_coef * loss_q - ent_coef * entropy
-
-        if trust_region:
-            # [n_envs * n_steps, n_act]
-            grad = tf.gradients(- (loss_policy - ent_coef * entropy) * n_steps * n_envs, distribution_f)
-            # [n_envs * n_steps, n_act] # Directly computed gradient of KL divergence wrt f
-            kl_grad = - f_polyak / (distribution_f + eps)
-            k_dot_g = tf.reduce_sum(kl_grad * grad, axis=-1)
-            adj = tf.maximum(0.0, (tf.reduce_sum(kl_grad * grad, axis=-1) - delta) / (
-                    tf.reduce_sum(tf.square(kl_grad), axis=-1) + eps))  # [n_envs * n_steps]
-
-            # Calculate stats (before doing adjustment) for logging.
-            avg_norm_k = avg_norm(kl_grad)
-            avg_norm_g = avg_norm(grad)
-            avg_norm_k_dot_g = tf.reduce_mean(tf.abs(k_dot_g))
-            avg_norm_adj = tf.reduce_mean(tf.abs(adj))
-
-            grad = grad - tf.reshape(adj, [n_envs * n_steps, 1]) * kl_grad
-            grads_f = -grad / (
-                    n_envs * n_steps)  # These are turst region adjusted gradients wrt f ie statistics of policy pi
-            grads_policy = tf.gradients(distribution_f, params, grads_f)
-            grads_q = tf.gradients(loss_q * q_coef, params)
-            grads = [gradient_add(g1, g2, param) for (g1, g2, param) in zip(grads_policy, grads_q, params)]
-
-            avg_norm_grads_f = avg_norm(grads_f) * (n_steps * n_envs)
-            norm_grads_q = tf.global_norm(grads_q)
-            norm_grads_policy = tf.global_norm(grads_policy)
-        else:
-            grads = tf.gradients(loss, params)
-
-        if max_grad_norm is not None:
-            grads, norm_grads = tf.clip_by_global_norm(grads, max_grad_norm)
-        grads = list(zip(grads, params))
-        trainer = tf.train.RMSPropOptimizer(learning_rate=learning_rate_ph, decay=rprop_alpha, epsilon=rprop_epsilon)
-        _opt_op = trainer.apply_gradients(grads)
-
-        # so when you call _train, you first do the gradient step, then you apply ema
-        with tf.control_dependencies([_opt_op]):
-            _train = tf.group(ema_apply_op)
-
-        learning_rate = Scheduler(initial_value=learning_rate, n_values=total_timesteps, schedule=lr_schedule)
-
-        # Ops/Summaries to run, and their names for logging
-        run_ops = [_train, loss, loss_q, entropy, loss_policy, loss_f, loss_bc, explained_variance, norm_grads]
-        names_ops = ['loss', 'loss_q', 'entropy', 'loss_policy', 'loss_f', 'loss_bc', 'explained_variance',
-                     'norm_grads']
-        if trust_region:
-            run_ops = run_ops + [norm_grads_q, norm_grads_policy, avg_norm_grads_f, avg_norm_k, avg_norm_g,
-                                 avg_norm_k_dot_g,
-                                 avg_norm_adj]
-            names_ops = names_ops + ['norm_grads_q', 'norm_grads_policy', 'avg_norm_grads_f', 'avg_norm_k',
-                                     'avg_norm_g',
-                                     'avg_norm_k_dot_g', 'avg_norm_adj']
-
-        def train(obs, actions, rewards, dones, mus, states, masks, steps):
-            cur_lr = learning_rate.value_steps(steps)
-            td_map = {train_model.obs_ph: obs, polyak_model.obs_ph: obs, action_ph: actions, reward_ph: rewards,
-                      done_ph: dones, mu_ph: mus, learning_rate_ph: cur_lr}
-
-            if len(states) != 0:
-                td_map[train_model.states_ph] = states
-                td_map[train_model.masks_ph] = masks
-                td_map[polyak_model.states_ph] = states
-                td_map[polyak_model.masks_ph] = masks
-
-            return names_ops, sess.run(run_ops, td_map)[1:]  # strip off _train
-
-        def save(save_path):
-            session_params = sess.run(params)
-            make_path(os.path.dirname(save_path))
-            joblib.dump(session_params, save_path)
-
-        self.train = train
-        self.save = save
-        self.train_model = train_model
-        self.step_model = step_model
-        self.step = step_model.step
-        self.initial_state = step_model.initial_state
-        tf.global_variables_initializer().run(session=sess)
-
-
-class Runner(AbstractEnvRunner):
     def __init__(self, env, model, n_steps, n_stack):
->>>>>>> 5f11927a
         """
         A runner to learn the policy of an environment for a model
 
@@ -704,32 +521,24 @@
         :param n_steps: (int) The number of steps to run for each environment
         :param n_stack: (int) The number of stacked frames
         """
-<<<<<<< HEAD
 
         super(_Runner, self).__init__(env=env, model=model, n_steps=n_steps)
         self.env = env
-        self.nstack = nstack
+        self.n_stack = n_stack
         self.model = model
-=======
-        super().__init__(env=env, model=model, n_steps=n_steps)
-        self.n_stack = n_stack
-        obs_height, obs_width, obs_num_channels = env.observation_space.shape
-        self.num_channels = obs_num_channels  # obs_num_channels = 1 for atari, but just in case
->>>>>>> 5f11927a
         self.n_env = n_env = env.num_envs
         if isinstance(env.action_space, Discrete):
             self.n_act = env.action_space.n
         else:
             self.n_act = env.action_space.shape[-1]
         self.n_batch = n_env * n_steps
-<<<<<<< HEAD
 
         if len(env.observation_space.shape) > 1:
             self.raw_pixels = True
             obs_height, obs_width, obs_num_channels = env.observation_space.shape
-            self.batch_ob_shape = (n_env * (n_steps + 1), obs_height, obs_width, obs_num_channels * nstack)
+            self.batch_ob_shape = (n_env * (n_steps + 1), obs_height, obs_width, obs_num_channels * n_stack)
             self.obs_dtype = np.uint8
-            self.obs = np.zeros((n_env, obs_height, obs_width, obs_num_channels * nstack), dtype=self.obs_dtype)
+            self.obs = np.zeros((n_env, obs_height, obs_width, obs_num_channels * n_stack), dtype=self.obs_dtype)
             self.num_channels = obs_num_channels
         else:
             if len(env.observation_space.shape) == 1:
@@ -737,14 +546,10 @@
             else:
                 self.obs_dim = 1
             self.raw_pixels = False
-            self.batch_ob_shape = (n_env * (n_steps + 1), self.obs_dim * nstack)
+            self.batch_ob_shape = (n_env * (n_steps + 1), self.obs_dim * n_stack)
             self.obs_dtype = np.float32
-            self.obs = np.zeros((n_env, self.obs_dim * nstack), dtype=self.obs_dtype)
-
-=======
-        self.batch_ob_shape = (n_env * (n_steps + 1), obs_height, obs_width, obs_num_channels * n_stack)
-        self.obs = np.zeros((n_env, obs_height, obs_width, obs_num_channels * n_stack), dtype=np.uint8)
->>>>>>> 5f11927a
+            self.obs = np.zeros((n_env, self.obs_dim * n_stack), dtype=self.obs_dtype)
+
         obs = env.reset()
         self.update_obs(obs)
         self.n_steps = n_steps
@@ -776,14 +581,10 @@
         :return: ([float], [float], [float], [float], [float], [bool], [float])
                  encoded observation, observations, actions, rewards, mus, dones, masks
         """
-<<<<<<< HEAD
         if self.raw_pixels:
-            enc_obs = np.split(self.obs, self.nstack, axis=3)  # so now list of obs steps
-        else:
-            enc_obs = np.split(self.obs, self.nstack, axis=1)  # so now list of obs steps
-=======
-        enc_obs = np.split(self.obs, self.n_stack, axis=3)  # so now list of obs steps
->>>>>>> 5f11927a
+            enc_obs = np.split(self.obs, self.n_stack, axis=3)  # so now list of obs steps
+        else:
+            enc_obs = np.split(self.obs, self.n_stack, axis=1)  # so now list of obs steps
         mb_obs, mb_actions, mb_mus, mb_dones, mb_rewards = [], [], [], [], []
         for _ in range(self.n_steps):
             actions, _, states, _ = self.model.step(self.obs, self.states, self.dones)
@@ -815,135 +616,4 @@
         # shapes are now [nenv, nsteps, []]
         # When pulling from buffer, arrays will now be reshaped in place, preventing a deep copy.
 
-<<<<<<< HEAD
-        return enc_obs, mb_obs, mb_actions, mb_rewards, mb_mus, mb_dones, mb_masks
-=======
-        return enc_obs, mb_obs, mb_actions, mb_rewards, mb_mus, mb_dones, mb_masks
-
-
-class Acer(object):
-    def __init__(self, runner, model, buffer, log_interval):
-        """
-        Wrapper for the ACER model object
-
-        :param runner: (AbstractEnvRunner) The runner to learn the policy of an environment for a model
-        :param model: (Model) The model to learn
-        :param buffer: (Buffer) The observation buffer
-        :param log_interval: (int) The number of timesteps before logging.
-        """
-        super(Acer, self).__init__()
-        self.runner = runner
-        self.model = model
-        self.buffer = buffer
-        self.log_interval = log_interval
-        self.t_start = None
-        self.episode_stats = EpisodeStats(runner.n_steps, runner.n_env)
-        self.steps = None
-
-    def call(self, on_policy):
-        """
-        Call a step with ACER
-
-        :param on_policy: (bool) To step on policy and not on buffer
-        """
-        runner, model, buffer, steps = self.runner, self.model, self.buffer, self.steps
-        if on_policy:
-            enc_obs, obs, actions, rewards, mus, dones, masks = runner.run()
-            self.episode_stats.feed(rewards, dones)
-            if buffer is not None:
-                buffer.put(enc_obs, actions, rewards, mus, dones, masks)
-        else:
-            # get obs, actions, rewards, mus, dones from buffer.
-            obs, actions, rewards, mus, dones, masks = buffer.get()
-
-        # reshape stuff correctly
-        obs = obs.reshape(runner.batch_ob_shape)
-        actions = actions.reshape([runner.n_batch])
-        rewards = rewards.reshape([runner.n_batch])
-        mus = mus.reshape([runner.n_batch, runner.n_act])
-        dones = dones.reshape([runner.n_batch])
-        masks = masks.reshape([runner.batch_ob_shape[0]])
-
-        names_ops, values_ops = model.train(obs, actions, rewards, dones, mus, model.initial_state, masks, steps)
-
-        if on_policy and (int(steps / runner.n_batch) % self.log_interval == 0):
-            logger.record_tabular("total_timesteps", steps)
-            logger.record_tabular("fps", int(steps / (time.time() - self.t_start)))
-            # IMP: In EpisodicLife env, during training, we get done=True at each loss of life,
-            # not just at the terminal state. Thus, this is mean until end of life, not end of episode.
-            # For true episode rewards, see the monitor files in the log folder.
-            logger.record_tabular("mean_episode_length", self.episode_stats.mean_length())
-            logger.record_tabular("mean_episode_reward", self.episode_stats.mean_reward())
-            for name, val in zip(names_ops, values_ops):
-                logger.record_tabular(name, float(val))
-            logger.dump_tabular()
-
-
-def learn(policy, env, seed, n_steps=20, n_stack=4, total_timesteps=int(80e6),
-          q_coef=0.5, ent_coef=0.01,
-          max_grad_norm=10, learning_rate=7e-4, lr_schedule='linear',
-          rprop_epsilon=1e-5, rprop_alpha=0.99, gamma=0.99,
-          log_interval=100, buffer_size=50000, replay_ratio=4,
-          replay_start=10000, correction_term=10.0,
-          trust_region=True, alpha=0.99, delta=1):
-    """
-    Train an ACER model.
-
-    :param policy: (ACERPolicy) The policy model to use (MLP, CNN, LSTM, ...)
-    :param env: (Gym environment) The environment to learn from
-    :param seed: (int) The initial seed for training
-    :param n_steps: (int) The number of steps to run for each environment
-    :param n_stack: (int) The number of stacked frames
-    :param total_timesteps: (int) The total number of samples
-    :param q_coef: (float) Q function coefficient for the loss calculation
-    :param ent_coef: (float) Entropy coefficient for the loss caculation
-    :param max_grad_norm: (float) The maximum value for the gradient clipping
-    :param learning_rate: (float) The learning rate
-    :param lr_schedule: (str) The type of scheduler for the learning rate update ('linear', 'constant',
-                                 'double_linear_con', 'middle_drop' or 'double_middle_drop')
-    :param rprop_epsilon: (float) RMS prop optimizer epsilon
-    :param rprop_alpha: (float) RMS prop optimizer decay
-    :param gamma: (float) Discount factor
-    :param log_interval: (int) The number of timesteps before logging.
-    :param buffer_size: (int) The buffer size in number of steps
-    :param replay_ratio: (float) The number of replay learning per on policy learning on average,
-                                 using a poisson distribution
-    :param replay_start: (int) The minimum number of steps in the buffer, before learning replay
-    :param correction_term: (float) The correction term for the weights
-    :param trust_region: (bool) Enable Trust region policy optimization loss
-    :param alpha: (float) The decay rate for the Exponential moving average of the parameters
-    :param delta: (float) trust region delta value
-    """
-    print("Running Acer Simple")
-    print(locals())
-    set_global_seeds(seed)
-
-    n_envs = env.num_envs
-    ob_space = env.observation_space
-    ac_space = env.action_space
-    num_procs = len(env.remotes)  # HACK
-    model = Model(policy=policy, ob_space=ob_space, ac_space=ac_space, n_envs=n_envs, n_steps=n_steps, n_stack=n_stack,
-                  num_procs=num_procs, ent_coef=ent_coef, q_coef=q_coef, gamma=gamma,
-                  max_grad_norm=max_grad_norm, learning_rate=learning_rate, rprop_alpha=rprop_alpha,
-                  rprop_epsilon=rprop_epsilon,
-                  total_timesteps=total_timesteps, lr_schedule=lr_schedule, correction_term=correction_term,
-                  trust_region=trust_region, alpha=alpha, delta=delta)
-
-    runner = Runner(env=env, model=model, n_steps=n_steps, n_stack=n_stack)
-    if replay_ratio > 0:
-        buffer = Buffer(env=env, n_steps=n_steps, n_stack=n_stack, size=buffer_size)
-    else:
-        buffer = None
-    n_batch = n_envs * n_steps
-    acer = Acer(runner, model, buffer, log_interval)
-    acer.t_start = time.time()
-    for acer.steps in range(0, total_timesteps,
-                            n_batch):  # n_batch samples, 1 on_policy call and multiple off-policy calls
-        acer.call(on_policy=True)
-        if replay_ratio > 0 and buffer.has_atleast(replay_start):
-            samples_number = np.random.poisson(replay_ratio)
-            for _ in range(samples_number):
-                acer.call(on_policy=False)  # no simulation steps in this
-
-    env.close()
->>>>>>> 5f11927a
+        return enc_obs, mb_obs, mb_actions, mb_rewards, mb_mus, mb_dones, mb_masks